--- conflicted
+++ resolved
@@ -1,5 +1,5 @@
 const axios = require("axios");
-<<<<<<< HEAD
+
 const { URL } = require("../../constants")
 
 
@@ -26,29 +26,4 @@
   const { data } = response;
   return data.data.login.accessToken;
 
-}
-=======
-const { URL } = require("../../constants");
-
-//sets token before every test
-getToken = async () => {
-	const response = await axios.post(URL, {
-		query: `
-      {
-          login(data: {
-            email:"rw@gmail.com",
-            password:"test123"
-          }) {
-            userId
-            token
-          }  
-        }
-        `,
-	});
-
-	const { data } = response;
-	return data.data.login.token;
-};
-
-module.exports = getToken;
->>>>>>> 5f4ef4b4
+}