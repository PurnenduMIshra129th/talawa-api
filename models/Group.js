const mongoose = require('mongoose');

const { Schema } = mongoose;

const groupSchema = new Schema({
  title: {
    type: String,
    required: true,
  },
  description: {
    type: String,
  },
  createdAt: { type: Date, default: Date.now },
  organization: {
    type: Schema.Types.ObjectId,
<<<<<<< HEAD
    ref: 'Organization',
=======
    ref: "Organization",
>>>>>>> b36fcd78
    required: true,
  },
  admins: [
    {
      type: Schema.Types.ObjectId,
<<<<<<< HEAD
      ref: 'User',
=======
      ref: "User",
>>>>>>> b36fcd78
      required: true,
    },
  ],
});

module.exports = mongoose.model('Group', groupSchema);<|MERGE_RESOLUTION|>--- conflicted
+++ resolved
@@ -1,6 +1,6 @@
-const mongoose = require('mongoose');
+const mongoose = require("mongoose");
 
-const { Schema } = mongoose;
+const Schema = mongoose.Schema;
 
 const groupSchema = new Schema({
   title: {
@@ -13,24 +13,16 @@
   createdAt: { type: Date, default: Date.now },
   organization: {
     type: Schema.Types.ObjectId,
-<<<<<<< HEAD
-    ref: 'Organization',
-=======
     ref: "Organization",
->>>>>>> b36fcd78
     required: true,
   },
   admins: [
     {
       type: Schema.Types.ObjectId,
-<<<<<<< HEAD
-      ref: 'User',
-=======
       ref: "User",
->>>>>>> b36fcd78
       required: true,
     },
   ],
 });
 
-module.exports = mongoose.model('Group', groupSchema);+module.exports = mongoose.model("Group", groupSchema);