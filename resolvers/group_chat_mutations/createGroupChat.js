--- conflicted
+++ resolved
@@ -3,17 +3,9 @@
 const authCheck = require('../functions/authCheck');
 const Organization = require('../../models/Organization');
 
-<<<<<<< HEAD
 module.exports = async (parent, args, context) => {
-=======
-module.exports = async (parent, args, context, info) => {
-  
->>>>>>> d9be7bde
+
   authCheck(context);
-  
-  try{
-  
-
   const userFound = await User.findOne({ _id: context.userId });
   if (!userFound) throw new Error('User does not exist');
 
@@ -40,7 +32,4 @@
   groupChat = await groupChat.save();
 
   return groupChat._doc;
-}catch(e){
-  throw e;
-}
 };