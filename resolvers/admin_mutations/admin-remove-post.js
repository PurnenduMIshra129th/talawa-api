--- conflicted
+++ resolved
@@ -1,12 +1,3 @@
-<<<<<<< HEAD
-const User = require('../../models/User');
-const Organization = require('../../models/Organization');
-const authCheck = require('../functions/authCheck');
-const adminCheck = require('../functions/adminCheck');
-const Post = require('../../models/Post');
-
-module.exports = async (parent, args, context) => {
-=======
 const User = require("../../models/User");
 const Organization = require("../../models/Organization");
 const authCheck = require("../functions/authCheck");
@@ -14,44 +5,47 @@
 const Post = require("../../models/Post");
 
 module.exports = async (parent, args, context, info) => {
->>>>>>> b36fcd78
   authCheck(context);
-  // ensure organization exists
-  const org = await Organization.findOne({ _id: args.organizationId });
-  if (!org) throw new Error('Organization not found');
+  try {
+    //ensure organization exists
+    let org = await Organization.findOne({ _id: args.organizationId });
+    if (!org) throw new Error("Organization not found");
 
-  // ensure user is an admin
-  adminCheck(context, org);
+    //ensure user is an admin
+    adminCheck(context, org);
 
-  // gets user in token - to be used later on
-  const user = await User.findOne({ _id: context.userId });
-  if (!user) {
-    throw new Error('User does not exist');
+    //gets user in token - to be used later on
+    let user = await User.findOne({ _id: context.userId });
+    if (!user) {
+      throw new Error("User does not exist");
+    }
+
+    //find post
+    let post = await Post.findOne({ _id: args.postId });
+    if (!post) throw new Error("Post does not exist");
+
+    //remove post from organization
+    org.overwrite({
+      ...org._doc,
+      posts: org._doc.posts.filter((post) => post != args.postId),
+    });
+    await org.save();
+
+    // //remove post from user
+    // user.overwrite({
+    //   ...user._doc,
+    //   posts: user._doc.posts.filter((post) => post != args.postId),
+    // });
+    // await user.save();
+
+    //delete post
+    await Post.deleteOne({ _id: args.postId });
+
+    //return user
+    return {
+      ...post._doc,
+    };
+  } catch (e) {
+    throw e;
   }
-
-  // find post
-  const post = await Post.findOne({ _id: args.postId });
-  if (!post) throw new Error('Post does not exist');
-
-  // remove post from organization
-  org.overwrite({
-    ...org._doc,
-    posts: org._doc.posts.filter((post) => post !== args.postId),
-  });
-  await org.save();
-
-  // //remove post from user
-  // user.overwrite({
-  //   ...user._doc,
-  //   posts: user._doc.posts.filter((post) => post != args.postId),
-  // });
-  // await user.save();
-
-  // delete post
-  await Post.deleteOne({ _id: args.postId });
-
-  // return user
-  return {
-    ...post._doc,
-  };
 };