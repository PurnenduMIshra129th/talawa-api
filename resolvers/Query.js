--- conflicted
+++ resolved
@@ -1,13 +1,14 @@
 const User = require("../models/User");
 const Organization = require("../models/Organization");
 const Event = require("../models/Event");
-<<<<<<< HEAD
+const Post = require("../models/Post");
+const GroupChat = require("../models/Message");
 
-=======
+
 const EventProject = require("../models/EventProject");
->>>>>>> 91126f65
 const { login } = require("./Auth");
 const authCheck = require("./functions/authCheck");
+
 
 const Query = {
 	users: async (parent, args, context, info) => {
@@ -52,7 +53,6 @@
 			if (!user) throw new Error("User does not exist");
 			//console.log(user._doc)
 
-<<<<<<< HEAD
       return {
         ...user._doc,
         password:null
@@ -77,15 +77,6 @@
       throw e;
     }
   },
-=======
-			return {
-				...user._doc,
-				password: null,
-			};
-		} catch (e) {
-			throw e;
-		}
-	},
 	login,
 	organizations: async (parent, args, context, info) => {
 		try {
@@ -118,7 +109,6 @@
 			throw e;
 		}
 	},
->>>>>>> 91126f65
 	events: async (parent, args, context, info) => {
 		try {
 			if (args.id) {
@@ -140,8 +130,6 @@
 			throw e;
 		}
 	},
-<<<<<<< HEAD
-=======
 	project: async (parent, args, context, info) => {
 		try {
 			const eventProjectFound = await EventProject.findOne({
@@ -187,7 +175,20 @@
 			throw e;
 		}
 	},
->>>>>>> 91126f65
+	posts: async (parent, args, context, info) => {
+		try {
+			return await Post.find();
+		} catch (e) {
+			throw e;
+		}
+	},
+	groupChats: async(parent,args,context,info)=> {
+		try {
+			return await GroupChat.find();
+		} catch (e) {
+			throw e;
+		}
+	}
 };
 
 module.exports = Query;